// -------------------------------------------------------------------------
//                     The CodeChecker Infrastructure
//   This file is distributed under the University of Illinois Open Source
//   License. See LICENSE.TXT for details.
// -------------------------------------------------------------------------

// =================================================
//  !!! Update version information if api changes!!!
// =================================================
//  backward incompatible changes should increase major version
//  other changes should only increase minor version

include "shared.thrift"

namespace py codeCheckerDBAccess
namespace js codeCheckerDBAccess
namespace cpp cc.service.codechecker

//=================================================
const string API_VERSION = '4.0'
const i64 MAX_QUERY_SIZE = 500
//=================================================

//-----------------------------------------------------------------------------
struct RunData{
  1: i64    runId,        // unique id of the run
  2: string runDate,      // date of the run
  3: string name,         // human readable name of the run
  4: i64    duration,     // duration of the run; -1 if not finished
  5: i64    resultCount   // number of results in the run
  6: string runCmd        // the used check command
}
typedef list<RunData> RunDataList

//-----------------------------------------------------------------------------
struct ReportData{
  1: string              checkerId,       // the qualified id of the checker that reported this
  2: string              bugHash,         // This is unique id of the concrete report.
  3: string              checkedFile,     // this is a filepath
  4: string              checkerMsg,      // description of the bug report
  5: i64                 reportId,        // id of the report in the current run in the db
  6: bool                suppressed,      // true if the bug is suppressed
  7: i64                 fileId,          // unique id of the file the report refers to
  8: shared.BugPathEvent lastBugPosition  // This contains the range and message of the last item in the symbolic
                                          // execution step list.
  9: shared.Severity     severity         // checker severity
<<<<<<< HEAD
  10: string             moduleName       // name of the module if available
  11: optional string    suppressComment  // suppress commment if report is suppressed
=======
  10: optional string    suppressComment // suppress commment if report is suppressed
>>>>>>> fcd038de
}
typedef list<ReportData> ReportDataList

//-----------------------------------------------------------------------------
/**
 * Members of this struct are interpreted in "AND" relation with each other.
 * So they need to match a single report at the same time.
 */
struct ReportFilter{
  1: optional string          filepath,           // In the filters a single wildcard can be be used: *
  2: optional string          checkerMsg,
  3: optional shared.Severity severity,
  4: optional string          checkerId,          // should filter in the fully qualified checker id name such as alpha.core.
                                                  // the analyzed system. Projects can optionally use this concept.
  5: optional bool            suppressed = false  // if the bug state is suppressed
}

/**
 * If there is a list of ReportFilter, there is an OR relation between the list members.
 */
typedef list<ReportFilter> ReportFilterList

//-----------------------------------------------------------------------------
struct ReportDetails{
  1: shared.BugPathEvents pathEvents,
  2: shared.BugPath       executionPath
}

//-----------------------------------------------------------------------------
struct ReportFileData{
  1: i64    reportFileId,
  2: string reportFileContent
}

//-----------------------------------------------------------------------------
// default sorting of the results
enum SortType {
  FILENAME,
  CHECKER_NAME,
  SEVERITY
}

//-----------------------------------------------------------------------------
struct SourceFileData{
  1: i64             fileId,
  2: string          filePath,
  3: optional string fileContent
}

//-----------------------------------------------------------------------------
enum Order {
  ASC,
  DESC
}

//-----------------------------------------------------------------------------
struct SortMode{
  1: SortType type,
  2: Order    ord
}

//-----------------------------------------------------------------------------
struct ReportDataTypeCount{
  1: string          checkerId,
  2: shared.Severity severity,
  3: i64             count
}
typedef list<ReportDataTypeCount> ReportDataTypeCountList

//-----------------------------------------------------------------------------
struct SkipPathData{
  1: string  path,
  2: string  comment
}
typedef list<SkipPathData> SkipPathDataList

//-----------------------------------------------------------------------------
service codeCheckerDBAccess {

  // get the run Ids and dates from the database to select one run
  RunDataList getRunData()
                         throws (1: shared.RequestFailed requestError),

  ReportData getReport(
                       1: i64 reportId)
                       throws (1: shared.RequestFailed requestError),

  // get the results for one runId
  ReportDataList getRunResults(
                               1: i64 runId,
                               2: i64 limit,
                               3: i64 offset,
                               4: list<SortMode> sortType,
                               5: ReportFilterList reportFilters)
                               throws (1: shared.RequestFailed requestError),

  // count all the results for one run
  i64 getRunResultCount(
                        1: i64 runId,
                        2: ReportFilterList reportFilters)
                        throws (1: shared.RequestFailed requestError),

  // gives back the all marked region and message for a report
  ReportDetails getReportDetails(
                                 1: i64 reportId)
                                 throws (1: shared.RequestFailed requestError),

  // get file informations if fileContent is true the content of the source file
  // will be also returned
  SourceFileData getSourceFileData(
                                   1: i64 fileId,
                                   2: bool fileContent)
                                   throws (1: shared.RequestFailed requestError),

  // get the file id from the database for a filepath, returns -1 if not found
  i64 getFileId(1: i64 runId,
                2: string path)
                throws (1: shared.RequestFailed requestError),

  // get the list of checkers which found a bug in a sourcefile with the bug count
  map<string, i64> getCheckersListForFile(1: i64 fileId)
                                          throws (1: shared.RequestFailed requestError),

  // suppress the bug
  bool suppressBug(1: list<i64> runIds,
                   2: i64 reportId,
                   3: string comment)
                   throws (1: shared.RequestFailed requestError),

  // unsuppress the bug
  bool unSuppressBug(1: list<i64> runIds,
                     2: i64 reportId)
                     throws (1: shared.RequestFailed requestError),

  // get the md documentation for a checker
  string getCheckerDoc(1: string checkerId)
                       throws (1: shared.RequestFailed requestError),

  // compare the results of two runs
  ReportDataList getNewResults(1: i64 base_run_id,
                               2: i64 new_run_id,
                               3: i64 limit,
                               4: i64 offset,
                               5: list<SortMode> sortType,
                               6: ReportFilterList reportFilters )
                               throws (1: shared.RequestFailed requestError),

  ReportDataList getResolvedResults(1: i64 base_run_id,
                                    2: i64 new_run_id,
                                    3: i64 limit,
                                    4: i64 offset,
                                    5: list<SortMode> sortType,
                                    6: ReportFilterList reportFilters )
                                    throws (1: shared.RequestFailed requestError),

  ReportDataList getUnresolvedResults(1: i64 base_run_id,
                                      2: i64 new_run_id,
                                      3: i64 limit,
                                      4: i64 offset,
                                      5: list<SortMode> sortType,
                                      6: ReportFilterList reportFilters )
                                      throws (1: shared.RequestFailed requestError),

  // get the checker configuration values
  shared.CheckerConfigList getCheckerConfigs(1: i64 runId)
                                             throws (1: shared.RequestFailed requestError),

  // get the skip list of paths
  SkipPathDataList getSkipPaths(1: i64 runId)
                                throws (1: shared.RequestFailed requestError),

  // gives back the build Actions that generate the given report.
  // multiple build actions can belong to a report in a header.
  list<string> getBuildActions(1: i64 reportId)
                               throws (1: shared.RequestFailed requestError),

  // get all the results for one runId
  // count all results for a checker
  ReportDataTypeCountList getRunResultTypes(1: i64 runId,
                                            2: ReportFilterList reportFilters)
                                            throws (1: shared.RequestFailed requestError),

  // returns the database access handler api version
  string getAPIVersion();

  // remove bug results from the database
  bool removeRunResults(1: list<i64> runIds)
                        throws (1: shared.RequestFailed requestError),

}<|MERGE_RESOLUTION|>--- conflicted
+++ resolved
@@ -44,12 +44,7 @@
   8: shared.BugPathEvent lastBugPosition  // This contains the range and message of the last item in the symbolic
                                           // execution step list.
   9: shared.Severity     severity         // checker severity
-<<<<<<< HEAD
-  10: string             moduleName       // name of the module if available
-  11: optional string    suppressComment  // suppress commment if report is suppressed
-=======
-  10: optional string    suppressComment // suppress commment if report is suppressed
->>>>>>> fcd038de
+  10: optional string    suppressComment  // suppress commment if report is suppressed
 }
 typedef list<ReportData> ReportDataList
 
